<<<<<<< HEAD
﻿# Virtual Environments & Secrets
=======
# Virtual Environments & Secrets
>>>>>>> cfd2bb7e
venv/
.venv/
env/
ENV/
.env
.streamlit/secrets.toml

# Python cache & temp files
__pycache__/
*.py[cod]
*.pyc
*.pyo
*.pyd
.Python

# OS / IDE
.DS_Store
Thumbs.db
.vscode/
.idea/

# --- CRITICAL ---
# This nested folder contains mlruns, venv, Dockerfile, etc.
/Projet_MLOps-GenAI/

# MLflow Database (if it's in the root)
mlflow.db<|MERGE_RESOLUTION|>--- conflicted
+++ resolved
@@ -1,8 +1,4 @@
-<<<<<<< HEAD
-﻿# Virtual Environments & Secrets
-=======
 # Virtual Environments & Secrets
->>>>>>> cfd2bb7e
 venv/
 .venv/
 env/
